--- conflicted
+++ resolved
@@ -6,7 +6,7 @@
     return NULL;
   else {
     state->input_stream = bak;
-    return make_result(state, NULL);
+    return make_result(state->arena, NULL);
   }
 }
 
@@ -19,24 +19,13 @@
   .parse = parse_not,
   .isValidRegular = h_false,  /* see and.c for why */
   .isValidCF = h_false,       /* also see and.c for why */
-<<<<<<< HEAD
   .desugar = desugar_not,
-=======
   .compile_to_rvm = h_not_regular, // Is actually regular, but the generation step is currently unable to handle it. TODO: fix this.
->>>>>>> 13088c9d
 };
 
 HParser* h_not(const HParser* p) {
   return h_not__m(&system_allocator, p);
 }
-<<<<<<< HEAD
-const HParser* h_not__m(HAllocator* mm__, const HParser* p) {
+HParser* h_not__m(HAllocator* mm__, const HParser* p) {
   return h_new_parser(mm__, &not_vt, (void *)p);
-=======
-HParser* h_not__m(HAllocator* mm__, const HParser* p) {
-  HParser *res = h_new(HParser, 1);
-  res->vtable = &not_vt;
-  res->env = (void*)p;
-  return res;
->>>>>>> 13088c9d
 }