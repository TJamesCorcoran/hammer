--- conflicted
+++ resolved
@@ -14,10 +14,9 @@
     result->sint = h_read_bits(&state->input_stream, env_->length, true);
   else
     result->uint = h_read_bits(&state->input_stream, env_->length, false);
-  return make_result(state, result);
+  return make_result(state->arena, result);
 }
 
-<<<<<<< HEAD
 static HCFChoice* desugar_bits(HAllocator *mm__, void *env) {
   struct bits_env *bits = (struct bits_env*)env;
   if (0 != bits->length % 8)
@@ -41,7 +40,8 @@
   ret->seq[1] = NULL;
   ret->action = NULL;
   return ret;
-=======
+}
+
 static bool h_svm_action_bits(HArena *arena, HSVMContext *ctx, void* env) {
   // BUG: relies un undefined behaviour: int64_t is a signed uint64_t; not necessarily true on 32-bit
   struct bits_env *env_ = env;
@@ -65,18 +65,14 @@
   h_rvm_insert_insn(prog, RVM_CAPTURE, 0);
   h_rvm_insert_insn(prog, RVM_ACTION, h_rvm_create_action(prog, h_svm_action_bits, env));
   return true;
->>>>>>> 13088c9d
 }
 
 static const HParserVtable bits_vt = {
   .parse = parse_bits,
   .isValidRegular = h_true,
   .isValidCF = h_true,
-<<<<<<< HEAD
   .desugar = desugar_bits,
-=======
   .compile_to_rvm = bits_ctrvm,
->>>>>>> 13088c9d
 };
 
 HParser* h_bits(size_t len, bool sign) {
