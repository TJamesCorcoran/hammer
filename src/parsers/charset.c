--- conflicted
+++ resolved
@@ -9,19 +9,19 @@
   if (charset_isset(cs, in)) {
     HParsedToken *tok = a_new(HParsedToken, 1);
     tok->token_type = TT_UINT; tok->uint = in;
-    return make_result(state, tok);    
+    return make_result(state->arena, tok);    
   } else
     return NULL;
 }
 
-<<<<<<< HEAD
 static HCFChoice* desugar_charset(HAllocator *mm__, void *env) {
   HCFChoice *ret = h_new(HCFChoice, 1);
   ret->type = HCF_CHARSET;
   ret->charset = (HCharset)env;
   ret->action = NULL;
   return ret;
-=======
+}
+
 // FUTURE: this is horribly inefficient
 static bool cs_ctrvm(HRVMProg *prog, void *env) {
   HCharset cs = (HCharset)env;
@@ -40,25 +40,20 @@
       h_rvm_patch_arg(prog, i, jump);
   }
   return true;
->>>>>>> 13088c9d
 }
 
 static const HParserVtable charset_vt = {
   .parse = parse_charset,
   .isValidRegular = h_true,
   .isValidCF = h_true,
-<<<<<<< HEAD
   .desugar = desugar_charset,
-=======
   .compile_to_rvm = cs_ctrvm,
->>>>>>> 13088c9d
 };
 
 HParser* h_ch_range(const uint8_t lower, const uint8_t upper) {
   return h_ch_range__m(&system_allocator, lower, upper);
 }
-<<<<<<< HEAD
-const HParser* h_ch_range__m(HAllocator* mm__, const uint8_t lower, const uint8_t upper) {
+HParser* h_ch_range__m(HAllocator* mm__, const uint8_t lower, const uint8_t upper) {
   HCharset cs = new_charset(mm__);
   for (int i = 0; i < 256; i++)
     charset_set(cs, i, (lower <= i) && (i <= upper));
@@ -66,35 +61,14 @@
 }
 
 
-static const HParser* h_in_or_not__m(HAllocator* mm__, const uint8_t *options, size_t count, int val) {
-=======
-HParser* h_ch_range__m(HAllocator* mm__, const uint8_t lower, const uint8_t upper) {
-  HParser *ret = h_new(HParser, 1);
-  HCharset cs = new_charset(mm__);
-  for (int i = 0; i < 256; i++)
-    charset_set(cs, i, (lower <= i) && (i <= upper));
-  ret->vtable = &charset_vt;
-  ret->env = (void*)cs;
-  return ret;
-}
-
-
 static HParser* h_in_or_not__m(HAllocator* mm__, const uint8_t *options, size_t count, int val) {
-  HParser *ret = h_new(HParser, 1);
->>>>>>> 13088c9d
   HCharset cs = new_charset(mm__);
   for (size_t i = 0; i < 256; i++)
     charset_set(cs, i, 1-val);
   for (size_t i = 0; i < count; i++)
     charset_set(cs, options[i], val);
 
-<<<<<<< HEAD
   return h_new_parser(mm__, &charset_vt, cs);
-=======
-  ret->vtable = &charset_vt;
-  ret->env = (void*)cs;
-  return ret;
->>>>>>> 13088c9d
 }
 
 HParser* h_in(const uint8_t *options, size_t count) {
