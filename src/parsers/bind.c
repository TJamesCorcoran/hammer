#include "parser_internal.h"

typedef struct {
    const HParser *p;
    HContinuation k;
    void *env;
} BindEnv;

// an HAllocator backed by an HArena
typedef struct {
    HAllocator allocator;   // inherit  XXX is this the proper way to do it?
    HArena *arena;
} ArenaAllocator;

static void *aa_alloc(HAllocator *allocator, size_t size)
{
    HArena *arena = ((ArenaAllocator *)allocator)->arena;
    return h_arena_malloc(arena, size);
}

static void *aa_realloc(HAllocator *allocator, void *ptr, size_t size)
{
    HArena *arena = ((ArenaAllocator *)allocator)->arena;
    assert(((void)"XXX need realloc for arena allocator", 0));
    return NULL;
}

static void aa_free(HAllocator *allocator, void *ptr)
{
    HArena *arena = ((ArenaAllocator *)allocator)->arena;
    h_arena_free(arena, ptr);
}

static HParseResult *parse_bind(void *be_, HParseState *state) {
    BindEnv *be = be_;

    HParseResult *res = h_do_parse(be->p, state);
    if(!res)
        return NULL;

    // create a wrapper arena allocator for the continuation
    ArenaAllocator aa = {{aa_alloc, aa_realloc, aa_free}, state->arena};

    HParser *kx = be->k((HAllocator *)&aa, res->ast, be->env);
    if(!kx) {
        return NULL;
    }

<<<<<<< HEAD
    HParseResult *res2 = h_do_parse(kx, state);
    if(res2)
        res2->bit_length = 0;   // recalculate

    h_delete_arena(arena);
    return res2;
=======
    return h_do_parse(kx, state);
>>>>>>> 41b890c7
}

static const HParserVtable bind_vt = {
    .parse = parse_bind,
    .isValidRegular = h_false,
    .isValidCF = h_false,
    .compile_to_rvm = h_not_regular,
    .higher = true,
};

HParser *h_bind(const HParser *p, HContinuation k, void *env)
{
    return h_bind__m(&system_allocator, p, k, env);
}

HParser *h_bind__m(HAllocator *mm__,
                   const HParser *p, HContinuation k, void *env)
{
    BindEnv *be = h_new(BindEnv, 1);

    be->p = p;
    be->k = k;
    be->env = env;

    return h_new_parser(mm__, &bind_vt, be);
}<|MERGE_RESOLUTION|>--- conflicted
+++ resolved
@@ -46,16 +46,11 @@
         return NULL;
     }
 
-<<<<<<< HEAD
     HParseResult *res2 = h_do_parse(kx, state);
     if(res2)
         res2->bit_length = 0;   // recalculate
 
-    h_delete_arena(arena);
     return res2;
-=======
-    return h_do_parse(kx, state);
->>>>>>> 41b890c7
 }
 
 static const HParserVtable bind_vt = {
