--- conflicted
+++ resolved
@@ -96,10 +96,6 @@
     h_slist_pop(slist);
   h_arena_free(slist->arena, slist);
 }
-<<<<<<< HEAD
-=======
-
-////////////////////////////////////////////////////////////////
 
 HHashTable* h_hashtable_new(HArena *arena) {
   HHashTable *ht = h_arena_malloc(arena, sizeof(HHashTable*));
@@ -212,4 +208,3 @@
   }
   h_arena_free(ht->arena, ht->contents);
 }
->>>>>>> 12035d66
