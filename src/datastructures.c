--- conflicted
+++ resolved
@@ -348,7 +348,14 @@
   return (uintptr_t)p >> 4;
 }
 
-<<<<<<< HEAD
+uint32_t h_djbhash(const uint8_t *buf, size_t len) {
+  uint32_t hash = 5381;
+  while (len--) {
+    hash = hash * 33 + *buf++;
+  }
+  return hash;
+}
+
 HSArray *h_sarray_new(HAllocator *mm__, size_t size) {
   HSArray *ret = h_new(HSArray, 1);
   ret->capacity = size;
@@ -363,12 +370,4 @@
   HAllocator *mm__ = arr->mm__;
   h_free(arr->nodes);
   h_free(arr);
-=======
-uint32_t h_djbhash(const uint8_t *buf, size_t len) {
-  uint32_t hash = 5381;
-  while (len--) {
-    hash = hash * 33 + *buf++;
-  }
-  return hash;
->>>>>>> aed1de5c
 }